--- conflicted
+++ resolved
@@ -327,14 +327,6 @@
 			return payload, pb.TxValidationCode_INVALID_ENDORSER_TRANSACTION
 		}
 		return payload, pb.TxValidationCode_VALID
-<<<<<<< HEAD
-	case common.HeaderType_PAC_PREPARE_TRANSACTION:
-		//TODO: извлечь пэйлоад Prepare-транзакции из пэйлоада этой транзакции,
-		//и выполнять проверку для этого пэйлоада как в HeaderType_ENDORSER_TRANSACTION
-		//
-		return payload, pb.TxValidationCode_VALID
-=======
->>>>>>> 4633fc5e
 	case common.HeaderType_CONFIG:
 		// Config transactions have signatures inside which will be validated, especially at genesis there may be no creator or
 		// signature on the outermost envelope
