/*
Copyright IBM Corp. All Rights Reserved.

SPDX-License-Identifier: Apache-2.0
*/

package validation

import (
	"github.com/hyperledger/fabric-protos-go/common"
	"github.com/hyperledger/fabric-protos-go/ledger/rwset/kvrwset"
	"github.com/hyperledger/fabric-protos-go/peer"
	"github.com/hyperledger/fabric/core/ledger/internal/version"
	"github.com/hyperledger/fabric/core/ledger/kvledger/txmgmt/privacyenabledstate"
	"github.com/hyperledger/fabric/core/ledger/kvledger/txmgmt/rwsetutil"
	"github.com/hyperledger/fabric/core/ledger/kvledger/txmgmt/statedb"
	"github.com/pkg/errors"
)

// validator validates a tx against the latest committed state
// and preceding valid transactions with in the same block
type validator struct {
	db       *privacyenabledstate.DB
	hashFunc rwsetutil.HashFunc
}

// preLoadCommittedVersionOfRSet loads committed version of all keys in each
// transaction's read set into a cache.
func (v *validator) preLoadCommittedVersionOfRSet(blk *block) error {
	// Collect both public and hashed keys in read sets of all transactions in a given block
	var pubKeys []*statedb.CompositeKey
	var hashedKeys []*privacyenabledstate.HashedCompositeKey

	// pubKeysMap and hashedKeysMap are used to avoid duplicate entries in the
	// pubKeys and hashedKeys. Though map alone can be used to collect keys in
	// read sets and pass as an argument in LoadCommittedVersionOfPubAndHashedKeys(),
	// array is used for better code readability. On the negative side, this approach
	// might use some extra memory.
	pubKeysMap := make(map[statedb.CompositeKey]interface{})
	hashedKeysMap := make(map[privacyenabledstate.HashedCompositeKey]interface{})

	for _, tx := range blk.txs {
		for _, nsRWSet := range tx.rwset.NsRwSets {
			for _, kvRead := range nsRWSet.KvRwSet.Reads {
				compositeKey := statedb.CompositeKey{
					Namespace: nsRWSet.NameSpace,
					Key:       kvRead.Key,
				}
				if _, ok := pubKeysMap[compositeKey]; !ok {
					pubKeysMap[compositeKey] = nil
					pubKeys = append(pubKeys, &compositeKey)
				}

			}
			for _, colHashedRwSet := range nsRWSet.CollHashedRwSets {
				for _, kvHashedRead := range colHashedRwSet.HashedRwSet.HashedReads {
					hashedCompositeKey := privacyenabledstate.HashedCompositeKey{
						Namespace:      nsRWSet.NameSpace,
						CollectionName: colHashedRwSet.CollectionName,
						KeyHash:        string(kvHashedRead.KeyHash),
					}
					if _, ok := hashedKeysMap[hashedCompositeKey]; !ok {
						hashedKeysMap[hashedCompositeKey] = nil
						hashedKeys = append(hashedKeys, &hashedCompositeKey)
					}
				}
			}
		}
	}

	// Load committed version of all keys into a cache
	if len(pubKeys) > 0 || len(hashedKeys) > 0 {
		err := v.db.LoadCommittedVersionsOfPubAndHashedKeys(pubKeys, hashedKeys)
		if err != nil {
			return err
		}
	}

	return nil
}

// validateAndPrepareBatch performs validation and prepares the batch for final writes
func (v *validator) validateAndPrepareBatch(blk *block, doMVCCValidation bool) (*publicAndHashUpdates, error) {
	// Check whether statedb implements BulkOptimizable interface. For now,
	// only CouchDB implements BulkOptimizable to reduce the number of REST
	// API calls from peer to CouchDB instance.
	if v.db.IsBulkOptimizable() {
		err := v.preLoadCommittedVersionOfRSet(blk)
		if err != nil {
			return nil, err
		}
	}

	updates := newPubAndHashUpdates()
BlockLoop:
	for _, tx := range blk.txs {
		var validationCode peer.TxValidationCode
		var err error
		if validationCode, err = v.validateEndorserTX(tx.rwset, doMVCCValidation, updates); err != nil {
			return nil, err
		}

		tx.validationCode = validationCode
		if validationCode == peer.TxValidationCode_VALID {
			if tx.headerType == common.HeaderType_PAC_PREPARE_TRANSACTION ||
				tx.headerType == common.HeaderType_PAC_DECIDE_TRANSACTION ||
				tx.headerType == common.HeaderType_PAC_ABORT_TRANSACTION {
				//prepapre to commit PrepareTx or AbortTx or DecideTx
				updates.publicUpdates.ContainsPostOrderWrites =
					updates.publicUpdates.ContainsPostOrderWrites || tx.containsPostOrderWrites
				txops, err := prepareTxOps(tx.rwset, updates, v.db)
				logger.Debugf("txops=%#v", txops)
				if err != nil {
					logger.Warningf("Error while preparing [%s] options: %+v", tx.headerType, err)
					continue
				}
				if tx.headerType == common.HeaderType_PAC_PREPARE_TRANSACTION {
					//commit PrepareTx - set key flags for participaring values
					for compositeKey := range txops {
						if compositeKey.coll == "" {
							ns, key := compositeKey.ns, compositeKey.key
							verValue := updates.publicUpdates.Get(ns, key)
							if verValue.Version.PACparticipationFlag == true {
<<<<<<< HEAD
								logger.Warningf("PACparticipationFlag is already true for ns: [%s], key: [%s], value: [%s]. The transaction with id [%s] will not be executed", ns, key, string(verValue.Value), tx.id)
=======
								logger.Warningf("PACparticipationFlag is already true for ns: [%s], key: [%s], value: [%s]. The transaction with id [%s] will not be executed",
									ns, key, string(verValue.Value), tx.id)
>>>>>>> 4633fc5e
								break
							}
							verValue.Version.PACparticipationFlag = true
							updates.publicUpdates.PutValAndMetadata(ns, key, verValue.Value, verValue.Metadata, verValue.Version)
<<<<<<< HEAD
							logger.Debugf("VersionedValue.PACparticipationFlag for ns [%s] data [%s] was set to [%v] and put to updatebatch", ns, string(verValue.Value), verValue.Version.PACparticipationFlag)
=======
							logger.Debugf("VersionedValue.PACparticipationFlag for ns [%s] data [%s] was set to [%v] and put to updatebatch",
								ns, string(verValue.Value), verValue.Version.PACparticipationFlag)
>>>>>>> 4633fc5e
						} else {
							//TODO: should we make everything above private?
							logger.Warningf("PAC is unsupported hashes handling for now")
							continue
						}
					}
					continue
				} else if tx.headerType == common.HeaderType_PAC_DECIDE_TRANSACTION ||
					tx.headerType == common.HeaderType_PAC_ABORT_TRANSACTION {
					//unset key flags for participaring values for AbortTx or DecideTx
					for compositeKey := range txops {
						if compositeKey.coll == "" {
							ns, key := compositeKey.ns, compositeKey.key
							verValue := updates.publicUpdates.Get(ns, key)
							if verValue.Version.PACparticipationFlag == false {
<<<<<<< HEAD
								logger.Warningf("The peer got the [%s], but didn't get the [PREPARE_TRANSACTION] before. The PACparticipationFlag is already false for ns: [%s], key: [%s], value: [%s]", tx.headerType, ns, key, string(verValue.Value))
=======
								logger.Warningf("The peer got the [%s], but didn't get the [PAC_PREPARE_TRANSACTION] before. The PACparticipationFlag is already false for ns: [%s], key: [%s], value: [%s]",
									tx.headerType, ns, key, string(verValue.Value))
>>>>>>> 4633fc5e
								//go to the next transaction in the block
								continue BlockLoop
							}
							verValue.Version.PACparticipationFlag = false
							updates.publicUpdates.PutValAndMetadata(ns, key, verValue.Value, verValue.Metadata, verValue.Version)
<<<<<<< HEAD
							logger.Debugf("VersionedValue.PACparticipationFlag for ns [%s] data [%s] was set to [%v]", ns, string(verValue.Value), verValue.Version.PACparticipationFlag)
=======
							logger.Debugf("VersionedValue.PACparticipationFlag for ns [%s] data [%s] was set to [%v]",
								ns, string(verValue.Value), verValue.Version.PACparticipationFlag)
>>>>>>> 4633fc5e
						} else {
							//TODO: should we handle hashes of private data here?
							logger.Warningf("PAC is unsupported hashes handling for now")
							continue
						}
					}
					if tx.headerType == common.HeaderType_PAC_ABORT_TRANSACTION {
						logger.Debugf("[%s] was put to updatebatch", tx.headerType)
						continue
					} else {
						//apply payload for the PAC_DECIDE_TRANSACTION
						logger.Debugf("[%s] payload applying in progress", tx.headerType)
					}
				}
			}
			logger.Debugf("Block [%d] Transaction index [%d] TxId [%s] marked as valid by state validator. ContainsPostOrderWrites [%t]", blk.num, tx.indexInBlock, tx.id, tx.containsPostOrderWrites)
			committingTxHeight := version.NewHeight(blk.num, uint64(tx.indexInBlock))
			if err := updates.applyWriteSet(tx.rwset, committingTxHeight, v.db, tx.containsPostOrderWrites); err != nil {
<<<<<<< HEAD
				if err.Error() == "PACparticipationFlag = true" {
=======
				if err == errors.New("PACparticipationFlag = true") {
>>>>>>> 4633fc5e
					logger.Debugf("One of the keys of tx [%s] with id [%s] is locked until the end a private atomic commit.", tx.headerType, tx.id)
					tx.validationCode = peer.TxValidationCode_RWSET_KEY_INVOLVED_IN_PAC
					continue
				} else {
<<<<<<< HEAD
					logger.Debugf("Some error happened during applying WriteSet. INFO: tx [%s] with id [%s].", tx.headerType, tx.id)
=======
>>>>>>> 4633fc5e
					return nil, err
				}
			}
		} else {
			logger.Warningf("Block [%d] Transaction index [%d] TxId [%s] marked as invalid by state validator. Reason code [%s]",
				blk.num, tx.indexInBlock, tx.id, validationCode.String())
		}
	}
	return updates, nil
}

// validateEndorserTX validates endorser transaction
func (v *validator) validateEndorserTX(
	txRWSet *rwsetutil.TxRwSet,
	doMVCCValidation bool,
	updates *publicAndHashUpdates) (peer.TxValidationCode, error) {
	validationCode := peer.TxValidationCode_VALID
	var err error
	// mvcc validation, may invalidate transaction
	if doMVCCValidation {
		validationCode, err = v.validateTx(txRWSet, updates)
	}
	return validationCode, err
}

func (v *validator) validateTx(txRWSet *rwsetutil.TxRwSet, updates *publicAndHashUpdates) (peer.TxValidationCode, error) {
	// Uncomment the following only for local debugging. Don't want to print data in the logs in production
	// logger.Debugf("validateTx - validating txRWSet: %s", spew.Sdump(txRWSet))
	for _, nsRWSet := range txRWSet.NsRwSets {
		ns := nsRWSet.NameSpace
		// Validate public reads
		if valid, err := v.validateReadSet(ns, nsRWSet.KvRwSet.Reads, updates.publicUpdates); !valid || err != nil {
			if err != nil {
				return peer.TxValidationCode(-1), err
			}
			return peer.TxValidationCode_MVCC_READ_CONFLICT, nil
		}
		// Validate range queries for phantom items
		if valid, err := v.validateRangeQueries(ns, nsRWSet.KvRwSet.RangeQueriesInfo, updates.publicUpdates); !valid || err != nil {
			if err != nil {
				return peer.TxValidationCode(-1), err
			}
			return peer.TxValidationCode_PHANTOM_READ_CONFLICT, nil
		}
		// Validate hashes for private reads
		if valid, err := v.validateNsHashedReadSets(ns, nsRWSet.CollHashedRwSets, updates.hashUpdates); !valid || err != nil {
			if err != nil {
				return peer.TxValidationCode(-1), err
			}
			return peer.TxValidationCode_MVCC_READ_CONFLICT, nil
		}
	}
	return peer.TxValidationCode_VALID, nil
}

////////////////////////////////////////////////////////////////////////////////
/////                 Validation of public read-set
////////////////////////////////////////////////////////////////////////////////
func (v *validator) validateReadSet(ns string, kvReads []*kvrwset.KVRead, updates *privacyenabledstate.PubUpdateBatch) (bool, error) {
	for _, kvRead := range kvReads {
		if valid, err := v.validateKVRead(ns, kvRead, updates); !valid || err != nil {
			return valid, err
		}
	}
	return true, nil
}

// validateKVRead performs mvcc check for a key read during transaction simulation.
// i.e., it checks whether a key/version combination is already updated in the statedb (by an already committed block)
// or in the updates (by a preceding valid transaction in the current block)
func (v *validator) validateKVRead(ns string, kvRead *kvrwset.KVRead, updates *privacyenabledstate.PubUpdateBatch) (bool, error) {
	if updates.Exists(ns, kvRead.Key) {
		return false, nil
	}
	committedVersion, err := v.db.GetVersion(ns, kvRead.Key)
	if err != nil {
		return false, err
	}

	logger.Debugf("Comparing versions for key [%s]: committed version=%#v and read version=%#v",
		kvRead.Key, committedVersion, rwsetutil.NewVersion(kvRead.Version))
	if !version.AreSame(committedVersion, rwsetutil.NewVersion(kvRead.Version)) {
		logger.Debugf("Version mismatch for key [%s:%s]. Committed version = [%#v], Version in readSet [%#v]",
			ns, kvRead.Key, committedVersion, kvRead.Version)
		return false, nil
	}
	return true, nil
}

////////////////////////////////////////////////////////////////////////////////
/////                 Validation of range queries
////////////////////////////////////////////////////////////////////////////////
func (v *validator) validateRangeQueries(ns string, rangeQueriesInfo []*kvrwset.RangeQueryInfo, updates *privacyenabledstate.PubUpdateBatch) (bool, error) {
	for _, rqi := range rangeQueriesInfo {
		if valid, err := v.validateRangeQuery(ns, rqi, updates); !valid || err != nil {
			return valid, err
		}
	}
	return true, nil
}

// validateRangeQuery performs a phantom read check i.e., it
// checks whether the results of the range query are still the same when executed on the
// statedb (latest state as of last committed block) + updates (prepared by the writes of preceding valid transactions
// in the current block and yet to be committed as part of group commit at the end of the validation of the block)
func (v *validator) validateRangeQuery(ns string, rangeQueryInfo *kvrwset.RangeQueryInfo, updates *privacyenabledstate.PubUpdateBatch) (bool, error) {
	logger.Debugf("validateRangeQuery: ns=%s, rangeQueryInfo=%s", ns, rangeQueryInfo)

	// If during simulation, the caller had not exhausted the iterator so
	// rangeQueryInfo.EndKey is not actual endKey given by the caller in the range query
	// but rather it is the last key seen by the caller and hence the combinedItr should include the endKey in the results.
	includeEndKey := !rangeQueryInfo.ItrExhausted

	combinedItr, err := newCombinedIterator(v.db, updates.UpdateBatch,
		ns, rangeQueryInfo.StartKey, rangeQueryInfo.EndKey, includeEndKey)
	if err != nil {
		return false, err
	}
	defer combinedItr.Close()
	var qv rangeQueryValidator
	if rangeQueryInfo.GetReadsMerkleHashes() != nil {
		logger.Debug(`Hashing results are present in the range query info hence, initiating hashing based validation`)
		qv = &rangeQueryHashValidator{hashFunc: v.hashFunc}
	} else {
		logger.Debug(`Hashing results are not present in the range query info hence, initiating raw KVReads based validation`)
		qv = &rangeQueryResultsValidator{}
	}
	if err := qv.init(rangeQueryInfo, combinedItr); err != nil {
		return false, err
	}
	return qv.validate()
}

////////////////////////////////////////////////////////////////////////////////
/////                 Validation of hashed read-set
////////////////////////////////////////////////////////////////////////////////
func (v *validator) validateNsHashedReadSets(ns string, collHashedRWSets []*rwsetutil.CollHashedRwSet,
	updates *privacyenabledstate.HashedUpdateBatch) (bool, error) {
	for _, collHashedRWSet := range collHashedRWSets {
		if valid, err := v.validateCollHashedReadSet(ns, collHashedRWSet.CollectionName, collHashedRWSet.HashedRwSet.HashedReads, updates); !valid || err != nil {
			return valid, err
		}
	}
	return true, nil
}

func (v *validator) validateCollHashedReadSet(ns, coll string, kvReadHashes []*kvrwset.KVReadHash,
	updates *privacyenabledstate.HashedUpdateBatch) (bool, error) {
	for _, kvReadHash := range kvReadHashes {
		if valid, err := v.validateKVReadHash(ns, coll, kvReadHash, updates); !valid || err != nil {
			return valid, err
		}
	}
	return true, nil
}

// validateKVReadHash performs mvcc check for a hash of a key that is present in the private data space
// i.e., it checks whether a key/version combination is already updated in the statedb (by an already committed block)
// or in the updates (by a preceding valid transaction in the current block)
func (v *validator) validateKVReadHash(ns, coll string, kvReadHash *kvrwset.KVReadHash,
	updates *privacyenabledstate.HashedUpdateBatch) (bool, error) {
	if updates.Contains(ns, coll, kvReadHash.KeyHash) {
		return false, nil
	}
	committedVersion, err := v.db.GetKeyHashVersion(ns, coll, kvReadHash.KeyHash)
	if err != nil {
		return false, err
	}

	if !version.AreSame(committedVersion, rwsetutil.NewVersion(kvReadHash.Version)) {
		logger.Debugf("Version mismatch for key hash [%s:%s:%#v]. Committed version = [%s], Version in hashedReadSet [%s]",
			ns, coll, kvReadHash.KeyHash, committedVersion, kvReadHash.Version)
		return false, nil
	}
	return true, nil
}<|MERGE_RESOLUTION|>--- conflicted
+++ resolved
@@ -14,7 +14,6 @@
 	"github.com/hyperledger/fabric/core/ledger/kvledger/txmgmt/privacyenabledstate"
 	"github.com/hyperledger/fabric/core/ledger/kvledger/txmgmt/rwsetutil"
 	"github.com/hyperledger/fabric/core/ledger/kvledger/txmgmt/statedb"
-	"github.com/pkg/errors"
 )
 
 // validator validates a tx against the latest committed state
@@ -121,22 +120,12 @@
 							ns, key := compositeKey.ns, compositeKey.key
 							verValue := updates.publicUpdates.Get(ns, key)
 							if verValue.Version.PACparticipationFlag == true {
-<<<<<<< HEAD
 								logger.Warningf("PACparticipationFlag is already true for ns: [%s], key: [%s], value: [%s]. The transaction with id [%s] will not be executed", ns, key, string(verValue.Value), tx.id)
-=======
-								logger.Warningf("PACparticipationFlag is already true for ns: [%s], key: [%s], value: [%s]. The transaction with id [%s] will not be executed",
-									ns, key, string(verValue.Value), tx.id)
->>>>>>> 4633fc5e
 								break
 							}
 							verValue.Version.PACparticipationFlag = true
 							updates.publicUpdates.PutValAndMetadata(ns, key, verValue.Value, verValue.Metadata, verValue.Version)
-<<<<<<< HEAD
 							logger.Debugf("VersionedValue.PACparticipationFlag for ns [%s] data [%s] was set to [%v] and put to updatebatch", ns, string(verValue.Value), verValue.Version.PACparticipationFlag)
-=======
-							logger.Debugf("VersionedValue.PACparticipationFlag for ns [%s] data [%s] was set to [%v] and put to updatebatch",
-								ns, string(verValue.Value), verValue.Version.PACparticipationFlag)
->>>>>>> 4633fc5e
 						} else {
 							//TODO: should we make everything above private?
 							logger.Warningf("PAC is unsupported hashes handling for now")
@@ -152,23 +141,13 @@
 							ns, key := compositeKey.ns, compositeKey.key
 							verValue := updates.publicUpdates.Get(ns, key)
 							if verValue.Version.PACparticipationFlag == false {
-<<<<<<< HEAD
 								logger.Warningf("The peer got the [%s], but didn't get the [PREPARE_TRANSACTION] before. The PACparticipationFlag is already false for ns: [%s], key: [%s], value: [%s]", tx.headerType, ns, key, string(verValue.Value))
-=======
-								logger.Warningf("The peer got the [%s], but didn't get the [PAC_PREPARE_TRANSACTION] before. The PACparticipationFlag is already false for ns: [%s], key: [%s], value: [%s]",
-									tx.headerType, ns, key, string(verValue.Value))
->>>>>>> 4633fc5e
 								//go to the next transaction in the block
 								continue BlockLoop
 							}
 							verValue.Version.PACparticipationFlag = false
 							updates.publicUpdates.PutValAndMetadata(ns, key, verValue.Value, verValue.Metadata, verValue.Version)
-<<<<<<< HEAD
 							logger.Debugf("VersionedValue.PACparticipationFlag for ns [%s] data [%s] was set to [%v]", ns, string(verValue.Value), verValue.Version.PACparticipationFlag)
-=======
-							logger.Debugf("VersionedValue.PACparticipationFlag for ns [%s] data [%s] was set to [%v]",
-								ns, string(verValue.Value), verValue.Version.PACparticipationFlag)
->>>>>>> 4633fc5e
 						} else {
 							//TODO: should we handle hashes of private data here?
 							logger.Warningf("PAC is unsupported hashes handling for now")
@@ -187,19 +166,12 @@
 			logger.Debugf("Block [%d] Transaction index [%d] TxId [%s] marked as valid by state validator. ContainsPostOrderWrites [%t]", blk.num, tx.indexInBlock, tx.id, tx.containsPostOrderWrites)
 			committingTxHeight := version.NewHeight(blk.num, uint64(tx.indexInBlock))
 			if err := updates.applyWriteSet(tx.rwset, committingTxHeight, v.db, tx.containsPostOrderWrites); err != nil {
-<<<<<<< HEAD
 				if err.Error() == "PACparticipationFlag = true" {
-=======
-				if err == errors.New("PACparticipationFlag = true") {
->>>>>>> 4633fc5e
 					logger.Debugf("One of the keys of tx [%s] with id [%s] is locked until the end a private atomic commit.", tx.headerType, tx.id)
 					tx.validationCode = peer.TxValidationCode_RWSET_KEY_INVOLVED_IN_PAC
 					continue
 				} else {
-<<<<<<< HEAD
 					logger.Debugf("Some error happened during applying WriteSet. INFO: tx [%s] with id [%s].", tx.headerType, tx.id)
-=======
->>>>>>> 4633fc5e
 					return nil, err
 				}
 			}
